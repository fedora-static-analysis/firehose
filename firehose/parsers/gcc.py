--- conflicted
+++ resolved
@@ -28,13 +28,10 @@
 #   gcc/diagnostic.c
 #   gcc/langhooks.c: lhd_print_error_function
 # (as of gcc-4.7.2)
-<<<<<<< HEAD
-# This parser is only intended to be run with the C locale
-=======
 # See e.g.:
 #   http://gcc.gnu.org/viewcvs/trunk/gcc/diagnostic.c?revision=195098&view=markup
 #   http://gcc.gnu.org/viewcvs/trunk/gcc/langhooks.c?revision=195098&view=markup
->>>>>>> f18ac3a2
+# This parser is only intended to be run with the C locale
 
 # column is optional
 # switch is optional
